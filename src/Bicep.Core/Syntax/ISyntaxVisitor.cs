--- conflicted
+++ resolved
@@ -90,10 +90,8 @@
 
         void VisitImportDeclarationSyntax(ImportDeclarationSyntax syntax);
 
-<<<<<<< HEAD
         void VisitUsingDeclarationSyntax(UsingDeclarationSyntax syntax);
-=======
+        
         void VisitLambdaSyntax(LambdaSyntax syntax);
->>>>>>> 78a65ae4
     }
 }