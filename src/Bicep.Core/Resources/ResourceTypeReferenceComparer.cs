// Copyright (c) Microsoft Corporation.
// Licensed under the MIT License.
using System;
using System.Collections.Generic;
using System.Linq;
using System.Runtime.CompilerServices;

namespace Bicep.Core.Resources
{
    public class ResourceTypeReferenceComparer : IEqualityComparer<ResourceTypeReference>
    {
        public static IEqualityComparer<ResourceTypeReference> Instance { get; }
            = new ResourceTypeReferenceComparer();

<<<<<<< HEAD
        public bool Equals(ResourceTypeReference x, ResourceTypeReference y)
            => Enumerable.SequenceEqual(x.TypeSegments, y.TypeSegments, StringComparer.OrdinalIgnoreCase) &&
                StringComparer.OrdinalIgnoreCase.Equals(x.ApiVersion, y.ApiVersion);
=======
        public bool Equals(ResourceTypeReference? x, ResourceTypeReference? y)
            => x is not null &&
            y is not null &&
            StringComparer.OrdinalIgnoreCase.Equals(x.Namespace, y.Namespace) &&
            x.Types.Length == y.Types.Length &&
            Enumerable.SequenceEqual(x.Types, y.Types, StringComparer.OrdinalIgnoreCase) &&
            StringComparer.OrdinalIgnoreCase.Equals(x.ApiVersion, y.ApiVersion);
>>>>>>> 90bb0e45

        public int GetHashCode(ResourceTypeReference obj)
            => Enumerable.Select(obj.TypeSegments, x => StringComparer.OrdinalIgnoreCase.GetHashCode(x)).Aggregate((a, b) => a ^ b) ^
                (obj.ApiVersion is null ? 0 : StringComparer.OrdinalIgnoreCase.GetHashCode(obj.ApiVersion));
    }
}<|MERGE_RESOLUTION|>--- conflicted
+++ resolved
@@ -12,19 +12,16 @@
         public static IEqualityComparer<ResourceTypeReference> Instance { get; }
             = new ResourceTypeReferenceComparer();
 
-<<<<<<< HEAD
-        public bool Equals(ResourceTypeReference x, ResourceTypeReference y)
-            => Enumerable.SequenceEqual(x.TypeSegments, y.TypeSegments, StringComparer.OrdinalIgnoreCase) &&
+        public bool Equals(ResourceTypeReference? x, ResourceTypeReference? y)
+        {
+            if (x is null || y is null)
+            {
+                return x == y;
+            }
+
+            return Enumerable.SequenceEqual(x.TypeSegments, y.TypeSegments, StringComparer.OrdinalIgnoreCase) &&
                 StringComparer.OrdinalIgnoreCase.Equals(x.ApiVersion, y.ApiVersion);
-=======
-        public bool Equals(ResourceTypeReference? x, ResourceTypeReference? y)
-            => x is not null &&
-            y is not null &&
-            StringComparer.OrdinalIgnoreCase.Equals(x.Namespace, y.Namespace) &&
-            x.Types.Length == y.Types.Length &&
-            Enumerable.SequenceEqual(x.Types, y.Types, StringComparer.OrdinalIgnoreCase) &&
-            StringComparer.OrdinalIgnoreCase.Equals(x.ApiVersion, y.ApiVersion);
->>>>>>> 90bb0e45
+        }
 
         public int GetHashCode(ResourceTypeReference obj)
             => Enumerable.Select(obj.TypeSegments, x => StringComparer.OrdinalIgnoreCase.GetHashCode(x)).Aggregate((a, b) => a ^ b) ^
