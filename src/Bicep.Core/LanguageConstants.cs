--- conflicted
+++ resolved
@@ -103,33 +103,6 @@
         public const string TypeNameString = "string";
         public const string TypeNameModule = "module";
 
-<<<<<<< HEAD
-        /*
-         * The following top-level properties must be set deploy-time constant values
-         * when declared in resource bodies. However, it is not safe to read their values
-         * at deploy-time due to the fact that:
-         *   - They can be changed by Policy Modify effect (e.g. tags, sku)
-         *   - Their values may be normalized by RPs
-         *   - Some RPs are doing Put-as-Patch
-         */
-        public static readonly string[] WriteOnlyDeployTimeConstantPropertyNames = new[]
-        {
-            "location",
-            "kind",
-            "subscriptionId",
-            "resourceGroup",
-            "managedBy",
-            "extendedLocation",
-            "zones",
-            "plan",
-            "sku",
-            "identity",
-            "managedByExtended",
-            "tags",
-        };
-
-=======
->>>>>>> 90a0fc66
         public static readonly StringComparer IdentifierComparer = StringComparer.Ordinal;
         public static readonly StringComparison IdentifierComparison = StringComparison.Ordinal;
 
