--- conflicted
+++ resolved
@@ -184,8 +184,6 @@
             result.Should().HaveDiagnostics(new[] {
                 ("no-unused-existing-resources", DiagnosticLevel.Warning, "Existing resource \"myApp\" is declared but never used."),
             });
-<<<<<<< HEAD
-=======
         }
 
         [TestMethod]
@@ -312,7 +310,6 @@
 
             result.Should().GenerateATemplate();
             result.Should().NotHaveAnyDiagnostics();
->>>>>>> 62f8ff6e
         }
 
 
